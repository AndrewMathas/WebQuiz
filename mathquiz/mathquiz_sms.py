--- conflicted
+++ resolved
@@ -131,12 +131,8 @@
     )
     for (key, value) in [('CODE','QUIZ'),
                          ('menuname', sms_menu_name),
-<<<<<<< HEAD
-                         ('pagetitle', doc.title), ('title',''),
-=======
-                         ('pagetitle', doc.title), 
+                         ('pagetitle', doc.title),
                          ('title',''),
->>>>>>> 49a8bb3f
                          ('extrajsmenu','mathquiztitles'),
                          ('tablevel', 'internal' if doc.quiz_file in ['mathquiz-manual','credits'] else '')]:
       page['UNIT_OF_STUDY,'+key] = value
