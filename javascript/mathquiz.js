--- conflicted
+++ resolved
@@ -59,18 +59,12 @@
 // Code to hide/show questions
 
 function showQuestion(newQ) { // newQ is an integer
-<<<<<<< HEAD
-  alert('Showing question '+newQ)
-  hideResponse();
-  if (currentQ != newQ) {
-=======
   alert('newQ = '+newQ+', qTotal = ',qTotal, ', qTotal = '+dTotal+', currentQ = '+currentQ, +'.')
   if ( newQ==0 || newQ>qTotal || newQ<-dTotal ) { // if 0, too big or too small return
       return false;
   }
   hideResponse();
   if (currentQ) {
->>>>>>> b973012f
       document.getElementById('question'+currentQ).style.display = 'none';
       if (currentQ>0) {
         document.getElementById('button'+currentQ).classList.remove('button-selected');
